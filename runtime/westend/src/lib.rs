--- conflicted
+++ resolved
@@ -436,13 +436,8 @@
 			// so the actual block number is `n`.
 			.saturating_sub(1);
 		let tip = 0;
-<<<<<<< HEAD
 		(
-			RestrictFunctionality,
-=======
-		let extra: SignedExtra = (
 			TransactionCallFilter::<IsCallable, Call>::new(),
->>>>>>> 3a3e79b3
 			system::CheckSpecVersion::<Runtime>::new(),
 			system::CheckTxVersion::<Runtime>::new(),
 			system::CheckGenesis::<Runtime>::new(),
