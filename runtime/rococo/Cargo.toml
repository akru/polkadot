[package]
name = "rococo-runtime"
version = "0.8.14"
authors = ["Parity Technologies <admin@parity.io>"]
edition = "2018"
build = "build.rs"

[dependencies]
bitvec = { version = "0.17.4", default-features = false, features = ["alloc"] }
codec = { package = "parity-scale-codec", version = "1.3.0", default-features = false, features = ["derive"] }
log = { version = "0.3.9", optional = true }
rustc-hex = { version = "2.0.1", default-features = false }
serde = { version = "1.0.102", default-features = false }
serde_derive = { version = "1.0.102", optional = true }
smallvec = "1.4.0"
static_assertions = "1.1.0"

<<<<<<< HEAD
authority-discovery-primitives = { package = "sp-authority-discovery", git = "https://github.com/paritytech/substrate", branch = "cumulus-branch", default-features = false }
babe-primitives = { package = "sp-consensus-babe", git = "https://github.com/paritytech/substrate", branch = "cumulus-branch", default-features = false }
sp-api = { git = "https://github.com/paritytech/substrate", branch = "cumulus-branch", default-features = false }
inherents = { package = "sp-inherents", git = "https://github.com/paritytech/substrate", branch = "cumulus-branch", default-features = false }
offchain-primitives = { package = "sp-offchain", git = "https://github.com/paritytech/substrate", branch = "cumulus-branch", default-features = false }
sp-std = { package = "sp-std", git = "https://github.com/paritytech/substrate", branch = "cumulus-branch", default-features = false }
sp-io = { git = "https://github.com/paritytech/substrate", branch = "cumulus-branch", default-features = false }
sp-runtime = { git = "https://github.com/paritytech/substrate", branch = "cumulus-branch", default-features = false }
sp-staking = { git = "https://github.com/paritytech/substrate", branch = "cumulus-branch", default-features = false }
sp-core = { git = "https://github.com/paritytech/substrate", branch = "cumulus-branch", default-features = false }
sp-session = { git = "https://github.com/paritytech/substrate", branch = "cumulus-branch", default-features = false }
version = { package = "sp-version", git = "https://github.com/paritytech/substrate", branch = "cumulus-branch", default-features = false }
tx-pool-api = { package = "sp-transaction-pool", git = "https://github.com/paritytech/substrate", branch = "cumulus-branch", default-features = false }
block-builder-api = { package = "sp-block-builder", git = "https://github.com/paritytech/substrate", branch = "cumulus-branch", default-features = false }
=======
authority-discovery-primitives = { package = "sp-authority-discovery", git = "https://github.com/paritytech/substrate", branch = "master", default-features = false }
babe-primitives = { package = "sp-consensus-babe", git = "https://github.com/paritytech/substrate", branch = "master", default-features = false }
sp-api = { git = "https://github.com/paritytech/substrate", branch = "master", default-features = false }
inherents = { package = "sp-inherents", git = "https://github.com/paritytech/substrate", branch = "master", default-features = false }
offchain-primitives = { package = "sp-offchain", git = "https://github.com/paritytech/substrate", branch = "master", default-features = false }
sp-std = { package = "sp-std", git = "https://github.com/paritytech/substrate", branch = "master", default-features = false }
sp-io = { git = "https://github.com/paritytech/substrate", branch = "master", default-features = false }
sp-runtime = { git = "https://github.com/paritytech/substrate", branch = "master", default-features = false }
sp-core = { git = "https://github.com/paritytech/substrate", branch = "master", default-features = false }
sp-session = { git = "https://github.com/paritytech/substrate", branch = "master", default-features = false }
version = { package = "sp-version", git = "https://github.com/paritytech/substrate", branch = "master", default-features = false }
tx-pool-api = { package = "sp-transaction-pool", git = "https://github.com/paritytech/substrate", branch = "master", default-features = false }
block-builder-api = { package = "sp-block-builder", git = "https://github.com/paritytech/substrate", branch = "master", default-features = false }
>>>>>>> c11827d0

authority-discovery = { package = "pallet-authority-discovery", git = "https://github.com/paritytech/substrate", branch = "cumulus-branch", default-features = false }
authorship = { package = "pallet-authorship", git = "https://github.com/paritytech/substrate", branch = "cumulus-branch", default-features = false }
babe = { package = "pallet-babe", git = "https://github.com/paritytech/substrate", branch = "cumulus-branch", default-features = false }
balances = { package = "pallet-balances", git = "https://github.com/paritytech/substrate", branch = "cumulus-branch", default-features = false }
transaction-payment = { package = "pallet-transaction-payment", git = "https://github.com/paritytech/substrate", branch = "cumulus-branch", default-features = false }
transaction-payment-rpc-runtime-api = { package = "pallet-transaction-payment-rpc-runtime-api", git = "https://github.com/paritytech/substrate", branch = "cumulus-branch", default-features = false }
collective = { package = "pallet-collective", git = "https://github.com/paritytech/substrate", branch = "cumulus-branch", default-features = false }
democracy = { package = "pallet-democracy", git = "https://github.com/paritytech/substrate", branch = "cumulus-branch", default-features = false }
elections-phragmen = { package = "pallet-elections-phragmen", git = "https://github.com/paritytech/substrate", branch = "cumulus-branch", default-features = false }
executive = { package = "frame-executive", git = "https://github.com/paritytech/substrate", branch = "cumulus-branch", default-features = false }
finality-tracker = { package = "pallet-finality-tracker", git = "https://github.com/paritytech/substrate", branch = "cumulus-branch", default-features = false }
grandpa = { package = "pallet-grandpa", git = "https://github.com/paritytech/substrate", branch = "cumulus-branch", default-features = false }
identity = { package = "pallet-identity", git = "https://github.com/paritytech/substrate", branch = "cumulus-branch", default-features = false }
im-online = { package = "pallet-im-online", git = "https://github.com/paritytech/substrate", branch = "cumulus-branch", default-features = false }
indices = { package = "pallet-indices", git = "https://github.com/paritytech/substrate", branch = "cumulus-branch", default-features = false }
membership = { package = "pallet-membership", git = "https://github.com/paritytech/substrate", branch = "cumulus-branch", default-features = false }
multisig = { package = "pallet-multisig", git = "https://github.com/paritytech/substrate", branch = "cumulus-branch", default-features = false }
nicks = { package = "pallet-nicks", git = "https://github.com/paritytech/substrate", branch = "cumulus-branch", default-features = false }
offences = { package = "pallet-offences", git = "https://github.com/paritytech/substrate", branch = "cumulus-branch", default-features = false }
proxy = { package = "pallet-proxy", git = "https://github.com/paritytech/substrate", branch = "cumulus-branch", default-features = false }
randomness-collective-flip = { package = "pallet-randomness-collective-flip", git = "https://github.com/paritytech/substrate", branch = "cumulus-branch", default-features = false }
recovery = { package = "pallet-recovery", git = "https://github.com/paritytech/substrate", branch = "cumulus-branch", default-features = false }
scheduler = { package = "pallet-scheduler", git = "https://github.com/paritytech/substrate", branch = "cumulus-branch", default-features = false }
session = { package = "pallet-session", git = "https://github.com/paritytech/substrate", branch = "cumulus-branch", default-features = false }
society = { package = "pallet-society", git = "https://github.com/paritytech/substrate", branch = "cumulus-branch", default-features = false }
frame-support = { git = "https://github.com/paritytech/substrate", branch = "cumulus-branch", default-features = false }
staking = { package = "pallet-staking", git = "https://github.com/paritytech/substrate", branch = "cumulus-branch", default-features = false }
pallet-staking-reward-curve = { package = "pallet-staking-reward-curve", git = "https://github.com/paritytech/substrate", branch = "cumulus-branch" }
sudo = { package = "pallet-sudo", git = "https://github.com/paritytech/substrate", branch = "cumulus-branch", default-features = false }
system = { package = "frame-system", git = "https://github.com/paritytech/substrate", branch = "cumulus-branch", default-features = false }
system_rpc_runtime_api = { package = "frame-system-rpc-runtime-api", git = "https://github.com/paritytech/substrate", branch = "cumulus-branch", default-features = false }
timestamp = { package = "pallet-timestamp", git = "https://github.com/paritytech/substrate", branch = "cumulus-branch", default-features = false }
treasury = { package = "pallet-treasury", git = "https://github.com/paritytech/substrate", branch = "cumulus-branch", default-features = false }
utility = { package = "pallet-utility", git = "https://github.com/paritytech/substrate", branch = "cumulus-branch", default-features = false }
vesting = { package = "pallet-vesting", git = "https://github.com/paritytech/substrate", branch = "cumulus-branch", default-features = false }

frame-benchmarking = { git = "https://github.com/paritytech/substrate", branch = "cumulus-branch", default-features = false, optional = true }
frame-system-benchmarking = { git = "https://github.com/paritytech/substrate", branch = "cumulus-branch", default-features = false, optional = true }
pallet-offences-benchmarking = { git = "https://github.com/paritytech/substrate", branch = "cumulus-branch", default-features = false, optional = true }
pallet-session-benchmarking = { git = "https://github.com/paritytech/substrate", branch = "cumulus-branch", default-features = false, optional = true }
hex-literal = { version = "0.2.1", optional = true }

runtime-common = { package = "polkadot-runtime-common", path = "../common", default-features = false }
primitives = { package = "polkadot-primitives", path = "../../primitives", default-features = false }
polkadot-parachain = { path = "../../parachain", default-features = false }

[dev-dependencies]
hex-literal = "0.2.1"
libsecp256k1 = "0.3.2"
tiny-keccak = "1.5.0"
keyring = { package = "sp-keyring", git = "https://github.com/paritytech/substrate", branch = "cumulus-branch" }
sp-trie = { git = "https://github.com/paritytech/substrate", branch = "cumulus-branch" }
serde_json = "1.0.41"

[build-dependencies]
wasm-builder-runner = { package = "substrate-wasm-builder-runner", version = "1.0.6" }

[features]
default = ["std"]
no_std = []
only-staking = []
std = [
	"authority-discovery-primitives/std",
	"authority-discovery/std",
	"bitvec/std",
	"primitives/std",
	"rustc-hex/std",
	"codec/std",
	"inherents/std",
	"sp-core/std",
	"polkadot-parachain/std",
	"sp-api/std",
	"tx-pool-api/std",
	"block-builder-api/std",
	"offchain-primitives/std",
	"sp-std/std",
	"sp-io/std",
	"frame-support/std",
	"authorship/std",
	"balances/std",
	"transaction-payment/std",
	"transaction-payment-rpc-runtime-api/std",
	"collective/std",
	"elections-phragmen/std",
	"democracy/std",
	"executive/std",
	"finality-tracker/std",
	"grandpa/std",
	"identity/std",
	"im-online/std",
	"indices/std",
	"membership/std",
	"multisig/std",
	"nicks/std",
	"offences/std",
	"proxy/std",
	"recovery/std",
	"sp-runtime/std",
	"scheduler/std",
	"session/std",
	"society/std",
	"staking/std",
	"sudo/std",
	"system/std",
	"system_rpc_runtime_api/std",
	"timestamp/std",
	"treasury/std",
	"version/std",
	"utility/std",
	"vesting/std",
	"serde_derive",
	"serde/std",
	"log",
	"babe/std",
	"babe-primitives/std",
	"sp-session/std",
	"randomness-collective-flip/std",
	"runtime-common/std",
]
runtime-benchmarks = [
	"runtime-common/runtime-benchmarks",
	"frame-benchmarking",
	"frame-support/runtime-benchmarks",
	"frame-system-benchmarking",
	"system/runtime-benchmarks",
	"sp-runtime/runtime-benchmarks",
	"balances/runtime-benchmarks",
	"collective/runtime-benchmarks",
	"democracy/runtime-benchmarks",
	"elections-phragmen/runtime-benchmarks",
	"identity/runtime-benchmarks",
	"im-online/runtime-benchmarks",
	"scheduler/runtime-benchmarks",
	"society/runtime-benchmarks",
	"staking/runtime-benchmarks",
	"timestamp/runtime-benchmarks",
	"treasury/runtime-benchmarks",
	"utility/runtime-benchmarks",
	"vesting/runtime-benchmarks",
	"pallet-offences-benchmarking",
	"pallet-session-benchmarking",
	"hex-literal",
]
# When enabled, the runtime api will not be build.
#
# This is required by Cumulus to access certain types of the
# runtime without clashing with the runtime api exported functions
# in WASM.
disable-runtime-api = []<|MERGE_RESOLUTION|>--- conflicted
+++ resolved
@@ -15,7 +15,6 @@
 smallvec = "1.4.0"
 static_assertions = "1.1.0"
 
-<<<<<<< HEAD
 authority-discovery-primitives = { package = "sp-authority-discovery", git = "https://github.com/paritytech/substrate", branch = "cumulus-branch", default-features = false }
 babe-primitives = { package = "sp-consensus-babe", git = "https://github.com/paritytech/substrate", branch = "cumulus-branch", default-features = false }
 sp-api = { git = "https://github.com/paritytech/substrate", branch = "cumulus-branch", default-features = false }
@@ -30,21 +29,6 @@
 version = { package = "sp-version", git = "https://github.com/paritytech/substrate", branch = "cumulus-branch", default-features = false }
 tx-pool-api = { package = "sp-transaction-pool", git = "https://github.com/paritytech/substrate", branch = "cumulus-branch", default-features = false }
 block-builder-api = { package = "sp-block-builder", git = "https://github.com/paritytech/substrate", branch = "cumulus-branch", default-features = false }
-=======
-authority-discovery-primitives = { package = "sp-authority-discovery", git = "https://github.com/paritytech/substrate", branch = "master", default-features = false }
-babe-primitives = { package = "sp-consensus-babe", git = "https://github.com/paritytech/substrate", branch = "master", default-features = false }
-sp-api = { git = "https://github.com/paritytech/substrate", branch = "master", default-features = false }
-inherents = { package = "sp-inherents", git = "https://github.com/paritytech/substrate", branch = "master", default-features = false }
-offchain-primitives = { package = "sp-offchain", git = "https://github.com/paritytech/substrate", branch = "master", default-features = false }
-sp-std = { package = "sp-std", git = "https://github.com/paritytech/substrate", branch = "master", default-features = false }
-sp-io = { git = "https://github.com/paritytech/substrate", branch = "master", default-features = false }
-sp-runtime = { git = "https://github.com/paritytech/substrate", branch = "master", default-features = false }
-sp-core = { git = "https://github.com/paritytech/substrate", branch = "master", default-features = false }
-sp-session = { git = "https://github.com/paritytech/substrate", branch = "master", default-features = false }
-version = { package = "sp-version", git = "https://github.com/paritytech/substrate", branch = "master", default-features = false }
-tx-pool-api = { package = "sp-transaction-pool", git = "https://github.com/paritytech/substrate", branch = "master", default-features = false }
-block-builder-api = { package = "sp-block-builder", git = "https://github.com/paritytech/substrate", branch = "master", default-features = false }
->>>>>>> c11827d0
 
 authority-discovery = { package = "pallet-authority-discovery", git = "https://github.com/paritytech/substrate", branch = "cumulus-branch", default-features = false }
 authorship = { package = "pallet-authorship", git = "https://github.com/paritytech/substrate", branch = "cumulus-branch", default-features = false }
