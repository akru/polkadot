// Copyright 2017-2020 Parity Technologies (UK) Ltd.
// This file is part of Polkadot.

// Polkadot is free software: you can redistribute it and/or modify
// it under the terms of the GNU General Public License as published by
// the Free Software Foundation, either version 3 of the License, or
// (at your option) any later version.

// Polkadot is distributed in the hope that it will be useful,
// but WITHOUT ANY WARRANTY; without even the implied warranty of
// MERCHANTABILITY or FITNESS FOR A PARTICULAR PURPOSE.  See the
// GNU General Public License for more details.

// You should have received a copy of the GNU General Public License
// along with Polkadot.  If not, see <http://www.gnu.org/licenses/>.

//! Message types for the overseer and subsystems.
//!
//! These messages are intended to define the protocol by which different subsystems communicate with each
//! other and signals that they receive from an overseer to coordinate their work.
//! This is intended for use with the `polkadot-overseer` crate.
//!
//! Subsystems' APIs are defined separately from their implementation, leading to easier mocking.

use futures::channel::{mpsc, oneshot};

use polkadot_primitives::v1::{
	BlockNumber, Hash,
	CandidateReceipt, CommittedCandidateReceipt, PoV, ErasureChunk, BackedCandidate, Id as ParaId,
	SignedAvailabilityBitfield, SigningContext, ValidatorId, ValidationCode, ValidatorIndex,
	CoreAssignment, CoreOccupied, HeadData, CandidateDescriptor,
	ValidatorSignature, OmittedValidationData, AvailableData, CandidateEvent,
};
use polkadot_node_primitives::{
	MisbehaviorReport, SignedFullStatement, View, ProtocolId, ValidationResult,
};
use std::sync::Arc;

pub use sc_network::{ObservedRole, ReputationChange, PeerId};

/// A notification of a new backed candidate.
#[derive(Debug)]
pub struct NewBackedCandidate(pub BackedCandidate);

/// Messages received by the Candidate Selection subsystem.
#[derive(Debug)]
pub enum CandidateSelectionMessage {
	/// We recommended a particular candidate to be seconded, but it was invalid; penalize the collator.
	/// The hash is the relay parent.
	Invalid(Hash, CandidateReceipt),
}

impl CandidateSelectionMessage {
	/// If the current variant contains the relay parent hash, return it.
	pub fn relay_parent(&self) -> Option<Hash> {
		match self {
			Self::Invalid(hash, _) => Some(*hash),
		}
	}
}

/// Messages received by the Candidate Backing subsystem.
#[derive(Debug)]
pub enum CandidateBackingMessage {
	/// Requests a set of backable candidates that could be backed in a child of the given
	/// relay-parent, referenced by its hash.
	GetBackedCandidates(Hash, oneshot::Sender<Vec<NewBackedCandidate>>),
	/// Note that the Candidate Backing subsystem should second the given candidate in the context of the
	/// given relay-parent (ref. by hash). This candidate must be validated.
	Second(Hash, CandidateReceipt, PoV),
	/// Note a validator's statement about a particular candidate. Disagreements about validity must be escalated
	/// to a broader check by Misbehavior Arbitration. Agreements are simply tallied until a quorum is reached.
	Statement(Hash, SignedFullStatement),
}


impl CandidateBackingMessage {
	/// If the current variant contains the relay parent hash, return it.
	pub fn relay_parent(&self) -> Option<Hash> {
		match self {
			Self::GetBackedCandidates(hash, _) => Some(*hash),
			Self::Second(hash, _, _) => Some(*hash),
			Self::Statement(hash, _) => Some(*hash),
		}
	}
}

/// Blanket error for validation failing.
#[derive(Debug)]
pub struct ValidationFailed;

/// Messages received by the Validation subsystem.
///
/// ## Validation Requests
///
/// Validation requests made to the subsystem should return an error only on internal error.
/// Otherwise, they should return either `Ok(ValidationResult::Valid(_))`
/// or `Ok(ValidationResult::Invalid)`.
#[derive(Debug)]
pub enum CandidateValidationMessage {
	/// Validate a candidate with provided parameters using relay-chain state.
	///
	/// This will implicitly attempt to gather the `OmittedValidationData` and `ValidationCode`
	/// from the runtime API of the chain, based on the `relay_parent`
	/// of the `CandidateDescriptor`.
	/// If there is no state available which can provide this data, an error is returned.
	ValidateFromChainState(
		CandidateDescriptor,
		Arc<PoV>,
		oneshot::Sender<Result<ValidationResult, ValidationFailed>>,
	),
	/// Validate a candidate with provided, exhaustive parameters for validation.
	///
	/// Explicitly provide the `OmittedValidationData` and `ValidationCode` so this can do full
	/// validation without needing to access the state of the relay-chain.
	ValidateFromExhaustive(
		OmittedValidationData,
		ValidationCode,
		CandidateDescriptor,
		Arc<PoV>,
		oneshot::Sender<Result<ValidationResult, ValidationFailed>>,
	),
}

impl CandidateValidationMessage {
	/// If the current variant contains the relay parent hash, return it.
	pub fn relay_parent(&self) -> Option<Hash> {
		match self {
			Self::ValidateFromChainState(_, _, _) => None,
			Self::ValidateFromExhaustive(_, _, _, _, _) => None,
		}
	}
}

/// Events from network.
#[derive(Debug, Clone)]
pub enum NetworkBridgeEvent {
	/// A peer has connected.
	PeerConnected(PeerId, ObservedRole),

	/// A peer has disconnected.
	PeerDisconnected(PeerId),

	/// Peer has sent a message.
	PeerMessage(PeerId, Vec<u8>),

	/// Peer's `View` has changed.
	PeerViewChange(PeerId, View),

	/// Our `View` has changed.
	OurViewChange(View),
}

/// Messages received by the network bridge subsystem.
#[derive(Debug)]
pub enum NetworkBridgeMessage {
	/// Register an event producer on startup.
	RegisterEventProducer(ProtocolId, fn(NetworkBridgeEvent) -> AllMessages),

	/// Report a peer for their actions.
	ReportPeer(PeerId, ReputationChange),

	/// Send a message to multiple peers.
	SendMessage(Vec<PeerId>, ProtocolId, Vec<u8>),
}

impl NetworkBridgeMessage {
	/// If the current variant contains the relay parent hash, return it.
	pub fn relay_parent(&self) -> Option<Hash> {
		match self {
			Self::RegisterEventProducer(_, _) => None,
			Self::ReportPeer(_, _) => None,
			Self::SendMessage(_, _, _) => None,
		}
	}
}

/// Availability Distribution Message.
#[derive(Debug)]
pub enum AvailabilityDistributionMessage {
	/// Distribute an availability chunk to other validators.
	DistributeChunk(Hash, ErasureChunk),

	/// Fetch an erasure chunk from networking by candidate hash and chunk index.
	FetchChunk(Hash, u32),

	/// Event from the network bridge.
	NetworkBridgeUpdate(NetworkBridgeEvent),
}

impl AvailabilityDistributionMessage {
	/// If the current variant contains the relay parent hash, return it.
	pub fn relay_parent(&self) -> Option<Hash> {
		match self {
			Self::DistributeChunk(hash, _) => Some(*hash),
			Self::FetchChunk(hash, _) => Some(*hash),
			Self::NetworkBridgeUpdate(_) => None,
		}
	}
}

/// Bitfield distribution message.
#[derive(Debug)]
pub enum BitfieldDistributionMessage {
	/// Distribute a bitfield via gossip to other validators.
	DistributeBitfield(Hash, SignedAvailabilityBitfield),

	/// Event from the network bridge.
	NetworkBridgeUpdate(NetworkBridgeEvent),
}

impl BitfieldDistributionMessage {
	/// If the current variant contains the relay parent hash, return it.
	pub fn relay_parent(&self) -> Option<Hash> {
		match self {
			Self::DistributeBitfield(hash, _) => Some(*hash),
			Self::NetworkBridgeUpdate(_) => None,
		}
	}
}

/// Bitfield signing message.
///
/// Currently non-instantiable.
#[derive(Debug)]
pub enum BitfieldSigningMessage {}

impl BitfieldSigningMessage {
	/// If the current variant contains the relay parent hash, return it.
	pub fn relay_parent(&self) -> Option<Hash> {
		None
	}
}

/// Availability store subsystem message.
#[derive(Debug)]
pub enum AvailabilityStoreMessage {
	/// Query a `AvailableData` from the AV store.
	QueryAvailableData(Hash, oneshot::Sender<Option<AvailableData>>),

	/// Query whether a `PoV` exists within the AV Store.
	///
	/// This is useful in cases like bitfield signing, when existence
	/// matters, but we don't want to necessarily pass around multiple
	/// megabytes of data to get a single bit of information.
	QueryPoVAvailable(Hash, oneshot::Sender<bool>),

	/// Query an `ErasureChunk` from the AV store.
	QueryChunk(Hash, ValidatorIndex, oneshot::Sender<Option<ErasureChunk>>),

	/// Store an `ErasureChunk` in the AV store.
	///
	/// Return `Ok(())` if the store operation succeeded, `Err(())` if it failed.
	StoreChunk(Hash, ValidatorIndex, ErasureChunk, oneshot::Sender<Result<(), ()>>),

	/// Store a `AvailableData` in the AV store.
	/// If `ValidatorIndex` is present store corresponding chunk also.
	///
	/// Return `Ok(())` if the store operation succeeded, `Err(())` if it failed.
	StoreAvailableData(Hash, Option<ValidatorIndex>, u32, AvailableData, oneshot::Sender<Result<(), ()>>),
}

impl AvailabilityStoreMessage {
	/// If the current variant contains the relay parent hash, return it.
	pub fn relay_parent(&self) -> Option<Hash> {
		match self {
<<<<<<< HEAD
			Self::QueryAvailableData(hash, _) => Some(*hash),
=======
			Self::QueryPoV(hash, _) => Some(*hash),
			Self::QueryPoVAvailable(hash, _) => Some(*hash),
>>>>>>> 9637baea
			Self::QueryChunk(hash, _, _) => Some(*hash),
			Self::StoreChunk(hash, _, _, _) => Some(*hash),
			Self::StoreAvailableData(hash, _, _, _, _) => Some(*hash),
		}
	}
}

/// The information on scheduler assignments that some somesystems may be querying.
#[derive(Debug, Clone)]
pub struct SchedulerRoster {
	/// Validator-to-groups assignments.
	pub validator_groups: Vec<Vec<ValidatorIndex>>,
	/// All scheduled paras.
	pub scheduled: Vec<CoreAssignment>,
	/// Upcoming paras (chains and threads).
	pub upcoming: Vec<ParaId>,
	/// Occupied cores.
	pub availability_cores: Vec<Option<CoreOccupied>>,
}

/// A request to the Runtime API subsystem.
#[derive(Debug)]
pub enum RuntimeApiRequest {
	/// Get the current validator set.
	Validators(oneshot::Sender<Vec<ValidatorId>>),
	/// Get the assignments of validators to cores.
	ValidatorGroups(oneshot::Sender<SchedulerRoster>),
	/// Get a signing context for bitfields and statements.
	SigningContext(oneshot::Sender<SigningContext>),
	/// Get the validation code for a specific para, assuming execution under given block number, and
	/// an optional block number representing an intermediate parablock executed in the context of
	/// that block.
	ValidationCode(ParaId, BlockNumber, Option<BlockNumber>, oneshot::Sender<ValidationCode>),
	/// Get head data for a specific para.
	HeadData(ParaId, oneshot::Sender<HeadData>),
<<<<<<< HEAD
	/// Get all events concerning candidates in the last block.
	CandidateEvents(oneshot::Sender<Vec<CandidateEvent>>),
=======
	/// Get a the candidate pending availability for a particular parachain by parachain / core index
	CandidatePendingAvailability(ParaId, oneshot::Sender<Option<CommittedCandidateReceipt>>),
>>>>>>> 9637baea
}

/// A message to the Runtime API subsystem.
#[derive(Debug)]
pub enum RuntimeApiMessage {
	/// Make a request of the runtime API against the post-state of the given relay-parent.
	Request(Hash, RuntimeApiRequest),
}

impl RuntimeApiMessage {
	/// If the current variant contains the relay parent hash, return it.
	pub fn relay_parent(&self) -> Option<Hash> {
		match self {
			Self::Request(hash, _) => Some(*hash),
		}
	}
}

/// Statement distribution message.
#[derive(Debug)]
pub enum StatementDistributionMessage {
	/// We have originated a signed statement in the context of
	/// given relay-parent hash and it should be distributed to other validators.
	Share(Hash, SignedFullStatement),
	/// Event from the network bridge.
	NetworkBridgeUpdate(NetworkBridgeEvent),
}

impl StatementDistributionMessage {
	/// If the current variant contains the relay parent hash, return it.
	pub fn relay_parent(&self) -> Option<Hash> {
		match self {
			Self::Share(hash, _) => Some(*hash),
			Self::NetworkBridgeUpdate(_) => None,
		}
	}
}

/// This data becomes intrinsics or extrinsics which should be included in a future relay chain block.
#[derive(Debug)]
pub enum ProvisionableData {
	/// This bitfield indicates the availability of various candidate blocks.
	Bitfield(Hash, SignedAvailabilityBitfield),
	/// The Candidate Backing subsystem believes that this candidate is valid, pending availability.
	BackedCandidate(BackedCandidate),
	/// Misbehavior reports are self-contained proofs of validator misbehavior.
	MisbehaviorReport(Hash, MisbehaviorReport),
	/// Disputes trigger a broad dispute resolution process.
	Dispute(Hash, ValidatorSignature),
}

/// This data needs to make its way from the provisioner into the InherentData.
///
/// There, it is used to construct the InclusionInherent.
pub type ProvisionerInherentData = (Vec<SignedAvailabilityBitfield>, Vec<BackedCandidate>);

/// Message to the Provisioner.
///
/// In all cases, the Hash is that of the relay parent.
#[derive(Debug)]
pub enum ProvisionerMessage {
	/// This message allows potential block authors to be kept updated with all new authorship data
	/// as it becomes available.
	RequestBlockAuthorshipData(Hash, mpsc::Sender<ProvisionableData>),
	/// This message allows external subsystems to request the set of bitfields and backed candidates
	/// associated with a particular potential block hash.
	///
	/// This is expected to be used by a proposer, to inject that information into the InherentData
	/// where it can be assembled into the InclusionInherent.
	RequestInherentData(Hash, oneshot::Sender<ProvisionerInherentData>),
	/// This data should become part of a relay chain block
	ProvisionableData(ProvisionableData),
}

impl ProvisionerMessage {
	/// If the current variant contains the relay parent hash, return it.
	pub fn relay_parent(&self) -> Option<Hash> {
		match self {
			Self::RequestBlockAuthorshipData(hash, _) => Some(*hash),
			Self::RequestInherentData(hash, _) => Some(*hash),
			Self::ProvisionableData(_) => None,
		}
	}
}

/// Message to the PoV Distribution Subsystem.
#[derive(Debug)]
pub enum PoVDistributionMessage {
	/// Fetch a PoV from the network.
	///
	/// This `CandidateDescriptor` should correspond to a candidate seconded under the provided
	/// relay-parent hash.
	FetchPoV(Hash, CandidateDescriptor, oneshot::Sender<Arc<PoV>>),
	/// Distribute a PoV for the given relay-parent and CandidateDescriptor.
	/// The PoV should correctly hash to the PoV hash mentioned in the CandidateDescriptor
	DistributePoV(Hash, CandidateDescriptor, Arc<PoV>),
	/// An update from the network bridge.
	NetworkBridgeUpdate(NetworkBridgeEvent),
}

impl PoVDistributionMessage {
	/// If the current variant contains the relay parent hash, return it.
	pub fn relay_parent(&self) -> Option<Hash> {
		match self {
			Self::FetchPoV(hash, _, _) => Some(*hash),
			Self::DistributePoV(hash, _, _) => Some(*hash),
			Self::NetworkBridgeUpdate(_) => None,
		}
	}
}

/// A message type tying together all message types that are used across Subsystems.
#[derive(Debug)]
pub enum AllMessages {
	/// Message for the validation subsystem.
	CandidateValidation(CandidateValidationMessage),
	/// Message for the candidate backing subsystem.
	CandidateBacking(CandidateBackingMessage),
	/// Message for the candidate selection subsystem.
	CandidateSelection(CandidateSelectionMessage),
	/// Message for the statement distribution subsystem.
	StatementDistribution(StatementDistributionMessage),
	/// Message for the availability distribution subsystem.
	AvailabilityDistribution(AvailabilityDistributionMessage),
	/// Message for the bitfield distribution subsystem.
	BitfieldDistribution(BitfieldDistributionMessage),
	/// Message for the bitfield signing subsystem.
	BitfieldSigning(BitfieldSigningMessage),
	/// Message for the Provisioner subsystem.
	Provisioner(ProvisionerMessage),
	/// Message for the PoV Distribution subsystem.
	PoVDistribution(PoVDistributionMessage),
	/// Message for the Runtime API subsystem.
	RuntimeApi(RuntimeApiMessage),
	/// Message for the availability store subsystem.
	AvailabilityStore(AvailabilityStoreMessage),
	/// Message for the network bridge subsystem.
	NetworkBridge(NetworkBridgeMessage),
	/// Test message
	///
	/// This variant is only valid while testing, but makes the process of testing the
	/// subsystem job manager much simpler.
	#[cfg(test)]
	Test(String),
}<|MERGE_RESOLUTION|>--- conflicted
+++ resolved
@@ -264,12 +264,8 @@
 	/// If the current variant contains the relay parent hash, return it.
 	pub fn relay_parent(&self) -> Option<Hash> {
 		match self {
-<<<<<<< HEAD
 			Self::QueryAvailableData(hash, _) => Some(*hash),
-=======
-			Self::QueryPoV(hash, _) => Some(*hash),
 			Self::QueryPoVAvailable(hash, _) => Some(*hash),
->>>>>>> 9637baea
 			Self::QueryChunk(hash, _, _) => Some(*hash),
 			Self::StoreChunk(hash, _, _, _) => Some(*hash),
 			Self::StoreAvailableData(hash, _, _, _, _) => Some(*hash),
@@ -305,13 +301,10 @@
 	ValidationCode(ParaId, BlockNumber, Option<BlockNumber>, oneshot::Sender<ValidationCode>),
 	/// Get head data for a specific para.
 	HeadData(ParaId, oneshot::Sender<HeadData>),
-<<<<<<< HEAD
 	/// Get all events concerning candidates in the last block.
 	CandidateEvents(oneshot::Sender<Vec<CandidateEvent>>),
-=======
 	/// Get a the candidate pending availability for a particular parachain by parachain / core index
 	CandidatePendingAvailability(ParaId, oneshot::Sender<Option<CommittedCandidateReceipt>>),
->>>>>>> 9637baea
 }
 
 /// A message to the Runtime API subsystem.
