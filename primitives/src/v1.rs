--- conflicted
+++ resolved
@@ -496,17 +496,6 @@
 	/// Returns the index of the group needed to validate the core at the given index, assuming
 	/// the given number of cores.
 	///
-<<<<<<< HEAD
-	/// `core_index` should be less than `cores`.
-	pub fn group_for_core(&self, core_index: usize, cores: usize) -> usize {
-		if self.group_rotation_frequency == 0 { return core_index }
-		if cores == 0 { return 0 }
-
-		let blocks_since_start = self.now.saturating_sub(self.session_start_block);
-		let rotations = blocks_since_start / self.group_rotation_frequency;
-
-		(core_index + rotations as usize) % cores
-=======
 	/// `core_index` should be less than `cores`, which is capped at u32::max().
 	pub fn group_for_core(&self, core_index: CoreIndex, cores: usize) -> GroupIndex {
 		if self.group_rotation_frequency == 0 { return GroupIndex(core_index.0) }
@@ -518,7 +507,6 @@
 
 		let idx = (core_index.0 as usize + rotations as usize) % cores;
 		GroupIndex(idx as u32)
->>>>>>> 5d7142f1
 	}
 }
 
@@ -553,11 +541,7 @@
 #[cfg_attr(feature = "std", derive(PartialEq, Debug))]
 pub struct OccupiedCore<N = BlockNumber> {
 	/// The ID of the para occupying the core.
-<<<<<<< HEAD
-	pub para: Id,
-=======
 	pub para_id: Id,
->>>>>>> 5d7142f1
 	/// If this core is freed by availability, this is the assignment that is next up on this
 	/// core, if any. None if there is nothing queued for this core.
 	pub next_up_on_available: Option<ScheduledCore>,
@@ -573,11 +557,8 @@
 	/// validators has attested to availability on-chain. A 2/3+ majority of `1` bits means that
 	/// this will be available.
 	pub availability: BitVec<bitvec::order::Lsb0, u8>,
-<<<<<<< HEAD
-=======
 	/// The group assigned to distribute availability pieces of this candidate.
 	pub group_responsible: GroupIndex,
->>>>>>> 5d7142f1
 }
 
 /// Information about a core which is currently occupied.
@@ -585,11 +566,7 @@
 #[cfg_attr(feature = "std", derive(PartialEq, Debug))]
 pub struct ScheduledCore {
 	/// The ID of a para scheduled.
-<<<<<<< HEAD
-	pub para: Id,
-=======
 	pub para_id: Id,
->>>>>>> 5d7142f1
 	/// The collator required to author the block, if any.
 	pub collator: Option<CollatorId>,
 }
@@ -618,17 +595,6 @@
 #[derive(Clone, Encode, Decode)]
 #[cfg_attr(feature = "std", derive(PartialEq, Debug))]
 pub enum OccupiedCoreAssumption {
-<<<<<<< HEAD
-    /// The candidate occupying the core was made available and included to free the core.
-	#[codec(index = "0")]
-    Included,
-    /// The candidate occupying the core timed out and freed the core without advancing the para.
-	#[codec(index = "1")]
-    TimedOut,
-    /// The core was not occupied to begin with.
-	#[codec(index = "2")]
-    Free,
-=======
 	/// The candidate occupying the core was made available and included to free the core.
 	#[codec(index = "0")]
 	Included,
@@ -653,7 +619,6 @@
 	/// This candidate receipt was not made available in time and timed out.
 	#[codec(index = "2")]
 	CandidateTimedOut(CandidateReceipt<H>, HeadData),
->>>>>>> 5d7142f1
 }
 
 sp_api::decl_runtime_apis! {
@@ -680,11 +645,7 @@
 		///
 		/// Returns `None` if either the para is not registered or the assumption is `Freed`
 		/// and the para already occupies a core.
-<<<<<<< HEAD
-		fn local_validation_data(para: Id, assumption: OccupiedCoreAssumption)
-=======
 		fn local_validation_data(para_id: Id, assumption: OccupiedCoreAssumption)
->>>>>>> 5d7142f1
 			-> Option<LocalValidationData<N>>;
 
 		/// Returns the session index expected at a child of the block.
@@ -696,13 +657,6 @@
 		///
 		/// Returns `None` if either the para is not registered or the assumption is `Freed`
 		/// and the para already occupies a core.
-<<<<<<< HEAD
-		fn validation_code(para: Id, assumption: OccupiedCoreAssumption) -> Option<ValidationCode>;
-
-		/// Get the receipt of a candidate pending availability. This returns `Some` for any paras
-		/// assigned to occupied cores in `availability_cores` and `None` otherwise.
-		fn candidate_pending_availability(para: Id) -> Option<CommittedCandidateReceipt<H>>;
-=======
 		fn validation_code(para_id: Id, assumption: OccupiedCoreAssumption)
 			-> Option<ValidationCode>;
 
@@ -741,6 +695,5 @@
 
 		assert_eq!(info.next_rotation_at(), 0);
 		assert_eq!(info.last_rotation_at(), 0);
->>>>>>> 5d7142f1
 	}
 }